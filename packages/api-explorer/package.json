{
  "name": "@looker/api-explorer",
  "version": "7.20.0-alpha.0",
  "description": "Looker API Explorer",
  "main": "lib/index.js",
  "typings": "lib/index.d.ts",
  "license": "MIT",
  "author": "Looker",
  "private": true,
  "repository": {
    "type": "git",
    "url": "git+https://github.com/looker-open-source/sdk-codegen.git",
    "directory": "packages/api-explorer"
  },
  "homepage": "https://github.com/looker-open-source/sdk-codegen/tree/master/packages/api-explorer",
  "bugs": {
    "url": "https://github.com/looker-open-source/sdk-codegen/issues"
  },
  "scripts": {
    "test": "jest",
    "build": "tsc && webpack --config webpack.prod.config.js",
    "develop": "webpack-dev-server --host=0.0.0.0 --disable-host-check --config webpack.dev.config.js",
    "docs": "typedoc --mode file --out docs",
    "register": "SUPPRESS_NO_CONFIG_WARNING=1 ts-node -O '{ \"module\": \"commonjs\", \"target\": \"es2019\" }' scripts/register.ts",
    "watch": "yarn lerna exec --scope @looker/api-explorer --stream 'BABEL_ENV=build babel src --root-mode upward --out-dir lib --source-maps --extensions .ts,.tsx --no-comments --watch'"
  },
  "devDependencies": {
    "@looker/components-test-utils": "^0.9.21",
<<<<<<< HEAD
    "@looker/sdk-codegen-scripts": "^7.20.0-alpha.0",
    "@testing-library/jest-dom": "^5.11.4",
    "@testing-library/react": "^11.1.0",
    "@testing-library/user-event": "^12.1.8",
=======
    "@looker/sdk-codegen-scripts": "^0.3.5-alpha.4",
    "@testing-library/jest-dom": "^5.11.6",
    "@testing-library/react": "^11.2.2",
    "@testing-library/user-event": "^12.6.0",
>>>>>>> 7d139dd5
    "@types/lodash": "^4.14.157",
    "@types/react-dom": "^16.9.6",
    "@types/react-router-dom": "^5.1.3",
    "@types/react-test-renderer": "^16.9.3",
    "@types/styled-components": "^5.1.7",
    "babel-loader": "^8.1.0",
    "css-loader": "^3.4.2",
    "jest-config": "^25.3.0",
    "react-test-renderer": "^17.0.1",
    "style-loader": "^1.1.3",
    "webpack-cli": "^3.3.11",
    "webpack-dev-server": "^3.10.3"
  },
  "dependencies": {
<<<<<<< HEAD
    "@looker/components": "^0.9.22",
    "@looker/run-it": "^7.20.0-alpha.0",
    "@looker/sdk": "^7.20.0-alpha.0",
    "@looker/sdk-codegen": "^7.20.0-alpha.0",
    "@looker/sdk-codegen-utils": "^7.20.0-alpha.0",
    "@looker/sdk-rtl": "^7.20.0-alpha.0",
=======
    "@looker/components": "^0.9.28",
    "@looker/run-it": "^0.1.4-alpha.4",
    "@looker/sdk": "^0.3.7-beta.4",
    "@looker/sdk-codegen": "^0.3.5-alpha.4",
    "@looker/sdk-codegen-utils": "^0.3.5-alpha.3",
    "@looker/sdk-rtl": "^0.3.7-beta.4",
>>>>>>> 7d139dd5
    "ace": "^1.3.0",
    "ace-builds": "^1.4.11",
    "history": "^4.10.1",
    "lodash": "^4.17.19",
    "react": "^16.13.1",
    "react-ace": "^9.2.0",
    "react-dom": "^16.13.1",
    "react-is": "^16.13.1",
    "react-markdown": "^4.3.1",
    "react-router": "^5.1.2",
    "react-router-dom": "^5.1.2",
    "styled-components": "^5.2.1",
    "ts-jest": "^26.2.0"
  }
}<|MERGE_RESOLUTION|>--- conflicted
+++ resolved
@@ -1,6 +1,6 @@
 {
   "name": "@looker/api-explorer",
-  "version": "7.20.0-alpha.0",
+  "version": "0.1.4-alpha.4",
   "description": "Looker API Explorer",
   "main": "lib/index.js",
   "typings": "lib/index.d.ts",
@@ -26,17 +26,10 @@
   },
   "devDependencies": {
     "@looker/components-test-utils": "^0.9.21",
-<<<<<<< HEAD
     "@looker/sdk-codegen-scripts": "^7.20.0-alpha.0",
-    "@testing-library/jest-dom": "^5.11.4",
-    "@testing-library/react": "^11.1.0",
-    "@testing-library/user-event": "^12.1.8",
-=======
-    "@looker/sdk-codegen-scripts": "^0.3.5-alpha.4",
     "@testing-library/jest-dom": "^5.11.6",
     "@testing-library/react": "^11.2.2",
     "@testing-library/user-event": "^12.6.0",
->>>>>>> 7d139dd5
     "@types/lodash": "^4.14.157",
     "@types/react-dom": "^16.9.6",
     "@types/react-router-dom": "^5.1.3",
@@ -51,21 +44,11 @@
     "webpack-dev-server": "^3.10.3"
   },
   "dependencies": {
-<<<<<<< HEAD
-    "@looker/components": "^0.9.22",
-    "@looker/run-it": "^7.20.0-alpha.0",
+    "@looker/components": "^0.9.28",
+    "@looker/run-it": "^0.1.4-alpha.4",
     "@looker/sdk": "^7.20.0-alpha.0",
     "@looker/sdk-codegen": "^7.20.0-alpha.0",
-    "@looker/sdk-codegen-utils": "^7.20.0-alpha.0",
     "@looker/sdk-rtl": "^7.20.0-alpha.0",
-=======
-    "@looker/components": "^0.9.28",
-    "@looker/run-it": "^0.1.4-alpha.4",
-    "@looker/sdk": "^0.3.7-beta.4",
-    "@looker/sdk-codegen": "^0.3.5-alpha.4",
-    "@looker/sdk-codegen-utils": "^0.3.5-alpha.3",
-    "@looker/sdk-rtl": "^0.3.7-beta.4",
->>>>>>> 7d139dd5
     "ace": "^1.3.0",
     "ace-builds": "^1.4.11",
     "history": "^4.10.1",
